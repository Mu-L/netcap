--- conflicted
+++ resolved
@@ -161,7 +161,7 @@
 	}
 
 	var (
-		s []*Software
+		s       []*Software
 		dpIdent = dp.MacAddr
 	)
 	if dp.DeviceManufacturer != "" {
@@ -211,7 +211,6 @@
 		})
 	}
 
-<<<<<<< HEAD
 	re, _ := regexp.Compile(`(.*?)(?:(?:/)(.*?))?(?:\s*?)(?:(?:\()(.*?)(?:\)))?$`)
 	for _, sn := range strings.Split(serverNames, "| ") {
 		pMu.Lock()
@@ -250,41 +249,6 @@
 			},
 		})
 		pMu.Unlock()
-=======
-	for _, p := range products {
-		if strings.Contains(serverNames, p) {
-			s = append(s, &Software{
-				Software: &types.Software{
-					Timestamp:      i.timestamp,
-					Product:        p,
-					Vendor:         findVendor(serverNames),
-					Version:        findVersion(serverNames, p),
-					Source:         "serverNames: " + serverNames,
-					DeviceProfiles: []string{dpIdent},
-					Service:        service,
-					DPIResults:     protos,
-					Flow:           f,
-				},
-			})
-		}
-		if ja3Result != "" {
-			if strings.Contains(ja3Result, p) {
-				s = append(s, &Software{
-					Software: &types.Software{
-						Timestamp:      i.timestamp,
-						Product:        p,
-						Vendor:         findVendor(ja3Result),
-						Version:        findVersion(ja3Result, p),
-						DeviceProfiles: []string{dpIdent},
-						Source:         "ja3Result: " + ja3Result,
-						Service:        service,
-						DPIResults:     protos,
-						Flow:           f,
-					},
-				})
-			}
-		}
->>>>>>> 0137ab9c
 	}
 
 	// for _, p := range products {
